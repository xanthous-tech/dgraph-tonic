--- conflicted
+++ resolved
@@ -4,12 +4,8 @@
 #[cfg(feature = "tls")]
 pub use crate::sync::client::TlsClient;
 pub use crate::sync::txn::{
-<<<<<<< HEAD
-    BestEffortTxn, Mutate, MutatedTxn, Query, ReadOnlyTxn, Txn, TxnState, TxnVariant, IState,
-=======
     BestEffortTxn, Mutate, MutatedTxn, MutationResponse, Query, ReadOnlyTxn, Txn, TxnState,
     TxnVariant,
->>>>>>> a086b9cc
 };
 
 pub(crate) mod client;
